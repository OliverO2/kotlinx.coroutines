--- conflicted
+++ resolved
@@ -1084,15 +1084,10 @@
             val state = this.state
             if (state !is Incomplete) {
                 // already complete -- just return result
-<<<<<<< HEAD
                 if (state is CompletedExceptionally) { // Slow path to recover stacktrace
                     recoverAndThrow(state.cause)
                 }
-                return state
-=======
-                if (state is CompletedExceptionally) throw state.cause
                 return state.unboxState()
->>>>>>> 3c4168b6
 
             }
             if (startInternal(state) >= 0) break // break unless needs to retry
